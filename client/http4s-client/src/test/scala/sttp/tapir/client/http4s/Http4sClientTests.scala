--- conflicted
+++ resolved
@@ -13,24 +13,14 @@
   implicit val timer: Timer[IO] = IO.timer(global)
   implicit val blocker: Blocker = Blocker.liftExecutionContext(global)
 
-<<<<<<< HEAD
-  override def send[I, E, O, FN[_]](e: Endpoint[I, E, O, R], port: Port, args: I, scheme: String = "http"): IO[Either[E, O]] = {
-    val (request, parseResponse) = Http4sClientInterpreter[IO]().toRequestUnsafe(e, Some(s"http://localhost:$port")).apply(args)
-=======
   override def send[I, E, O](e: Endpoint[I, E, O, R], port: Port, args: I, scheme: String = "http"): IO[Either[E, O]] = {
     val (request, parseResponse) = Http4sClientInterpreter[IO].toRequestUnsafe(e, Some(s"http://localhost:$port")).apply(args)
->>>>>>> 0a5440a2
 
     sendAndParseResponse(request, parseResponse)
   }
 
-<<<<<<< HEAD
-  override def safeSend[I, E, O, FN[_]](e: Endpoint[I, E, O, R], port: Port, args: I): IO[DecodeResult[Either[E, O]]] = {
-    val (request, parseResponse) = Http4sClientInterpreter[IO]().toRequest(e, Some(s"http://localhost:$port")).apply(args)
-=======
   override def safeSend[I, E, O](e: Endpoint[I, E, O, R], port: Port, args: I): IO[DecodeResult[Either[E, O]]] = {
     val (request, parseResponse) = Http4sClientInterpreter[IO].toRequest(e, Some(s"http://localhost:$port")).apply(args)
->>>>>>> 0a5440a2
 
     sendAndParseResponse(request, parseResponse)
   }
