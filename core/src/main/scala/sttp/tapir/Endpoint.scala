--- conflicted
+++ resolved
@@ -353,22 +353,14 @@
     * @param showQueryParamsAs
     *   How to show [[Tapir.queryParams]] inputs (if at all), which capture multiple query parameters
     */
-<<<<<<< HEAD
-  def renderPathTemplate(
-      renderPathParam: RenderPathParam = RenderPathTemplate.Defaults.path,
-      renderQueryParam: Option[RenderQueryParam] = Some(RenderPathTemplate.Defaults.query),
+  def showPathTemplate(
+      showPathParam: ShowPathParam = ShowPathTemplate.Defaults.path,
+      showQueryParam: Option[ShowQueryParam] = Some(ShowPathTemplate.Defaults.query),
       includeAuth: Boolean = true,
       showNoPathAs: String = "*",
       showPathsAs: Option[String] = Some("*"),
       showQueryParamsAs: Option[String] = Some("*")
-  ): String = RenderPathTemplate(this)(renderPathParam, renderQueryParam, includeAuth, showNoPathAs, showPathsAs, showQueryParamsAs)
-=======
-  def showPathTemplate(
-      showPathParam: ShowPathParam = ShowPathTemplate.Defaults.path,
-      showQueryParam: Option[ShowQueryParam] = Some(ShowPathTemplate.Defaults.query),
-      includeAuth: Boolean = true
-  ): String = ShowPathTemplate(this)(showPathParam, showQueryParam, includeAuth)
->>>>>>> 9d78e0c6
+  ): String = ShowPathTemplate(this)(showPathParam, showQueryParam, includeAuth, showNoPathAs, showPathsAs, showQueryParamsAs)
 
   /** The method defined in a fixed method input in this endpoint, if any (using e.g. [[EndpointInputsOps.get]] or
     * [[EndpointInputsOps.post]]).
