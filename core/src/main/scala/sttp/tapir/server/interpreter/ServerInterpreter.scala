package sttp.tapir.server.interpreter

import sttp.model.{Headers, StatusCode}
import sttp.monad.MonadError
import sttp.monad.syntax._
import sttp.tapir.internal.ParamsAsAny
import sttp.tapir.model.{ServerRequest, ServerResponse, SttpFile}
import sttp.tapir.server.interceptor._
import sttp.tapir.server.{interceptor, _}
import sttp.tapir.{DecodeResult, EndpointIO, StreamBodyIO}

class ServerInterpreter[R, F[_], B, S](
    requestBody: RequestBody[F, S],
    toResponseBody: ToResponseBody[B, S],
<<<<<<< HEAD
    interceptors: List[Interceptor[F, B]]
)(implicit monad: MonadError[F], bodyListener: BodyListener[F, B]) {
=======
    interceptors: List[Interceptor[F, B]],
    deleteFile: SttpFile => F[Unit]
)(implicit m: MonadError[F]) {
>>>>>>> fe6e0fa4
  def apply[I, E, O](request: ServerRequest, se: ServerEndpoint[I, E, O, R, F]): F[Option[ServerResponse[B]]] =
    apply(request, List(se))

  def apply(request: ServerRequest, ses: List[ServerEndpoint[_, _, _, R, F]]): F[Option[ServerResponse[B]]] =
    callInterceptors(interceptors, Nil, responder(defaultSuccessStatusCode), ses).apply(request)

  /** Accumulates endpoint interceptors and calls `next` with the potentially transformed request. */
  private def callInterceptors(
      is: List[Interceptor[F, B]],
      eisAcc: List[EndpointInterceptor[F, B]],
      responder: Responder[F, B],
      ses: List[ServerEndpoint[_, _, _, R, F]]
  ): RequestHandler[F, B] = {
    is match {
      case Nil =>
        new RequestHandler[F, B] {
          override def apply(request: ServerRequest)(implicit monad: MonadError[F]): F[Option[ServerResponse[B]]] =
            firstNotNone(request, ses, eisAcc.reverse)
        }
      case (i: RequestInterceptor[F, B]) :: tail =>
        i(
          responder,
          { ei =>
            new RequestHandler[F, B] {
              override def apply(request: ServerRequest)(implicit monad: MonadError[F]): F[Option[ServerResponse[B]]] =
                callInterceptors(tail, ei :: eisAcc, responder, ses).apply(request)
            }
          }
        )
      case (ei: EndpointInterceptor[F, B]) :: tail => callInterceptors(tail, ei :: eisAcc, responder, ses)
    }
  }

  /** Try decoding subsequent server endpoints, until a non-None response is returned. */
  private def firstNotNone(
      request: ServerRequest,
      ses: List[ServerEndpoint[_, _, _, R, F]],
      endpointInterceptors: List[EndpointInterceptor[F, B]]
  ): F[Option[ServerResponse[B]]] =
    ses match {
      case Nil => (None: Option[ServerResponse[B]]).unit
      case se :: tail =>
        tryServerEndpoint(request, se, endpointInterceptors).flatMap {
          case None => firstNotNone(request, tail, endpointInterceptors)
          case r    => r.unit
        }
    }

  private def tryServerEndpoint[I, E, O](
      request: ServerRequest,
      se: ServerEndpoint[I, E, O, R, F],
      endpointInterceptors: List[EndpointInterceptor[F, B]]
  ): F[Option[ServerResponse[B]]] = {
    val decodedBasicInputs = DecodeBasicInputs(se.endpoint.input, request)

    def endpointHandler(defaultStatusCode: StatusCode): EndpointHandler[F, B] = endpointInterceptors.foldRight(defaultEndpointHandler) {
      case (interceptor, handler) => interceptor(responder(defaultStatusCode), handler)
    }

    decodeBody(decodedBasicInputs).flatMap {
      case values: DecodeBasicInputsResult.Values =>
        InputValue(se.endpoint.input, values) match {
          case InputValueResult.Value(params, _) =>
            endpointHandler(defaultSuccessStatusCode)
              .onDecodeSuccess(interceptor.DecodeSuccessContext(se, params.asAny.asInstanceOf[I], request))
              .map(Some(_))
          case InputValueResult.Failure(input, failure) =>
            endpointHandler(defaultErrorStatusCode).onDecodeFailure(interceptor.DecodeFailureContext(input, failure, se.endpoint, request))
        }
      case DecodeBasicInputsResult.Failure(input, failure) =>
        endpointHandler(defaultErrorStatusCode).onDecodeFailure(interceptor.DecodeFailureContext(input, failure, se.endpoint, request))
    }
  }

  private def decodeBody(result: DecodeBasicInputsResult): F[DecodeBasicInputsResult] =
    result match {
      case values: DecodeBasicInputsResult.Values =>
        values.bodyInputWithIndex match {
          case Some((Left(bodyInput @ EndpointIO.Body(_, codec, _)), _)) =>
            requestBody.toRaw(bodyInput.bodyType).flatMap { v =>
              codec.decode(v.value) match {
                case DecodeResult.Value(bodyV) => (values.setBodyInputValue(bodyV): DecodeBasicInputsResult).unit
                case failure: DecodeResult.Failure =>
                  v.createdFiles
                    .foldLeft(m.unit(()))((u, f) => u.flatMap(_ => deleteFile(f)))
                    .map(_ => DecodeBasicInputsResult.Failure(bodyInput, failure): DecodeBasicInputsResult)
              }
            }

          case Some((Right(bodyInput @ EndpointIO.StreamBodyWrapper(StreamBodyIO(_, codec, _, _))), _)) =>
            (codec.decode(requestBody.toStream()) match {
              case DecodeResult.Value(bodyV)     => values.setBodyInputValue(bodyV)
              case failure: DecodeResult.Failure => DecodeBasicInputsResult.Failure(bodyInput, failure): DecodeBasicInputsResult
            }).unit

          case None => (values: DecodeBasicInputsResult).unit
        }
      case failure: DecodeBasicInputsResult.Failure => (failure: DecodeBasicInputsResult).unit
    }

  private val defaultEndpointHandler: EndpointHandler[F, B] = new EndpointHandler[F, B] {
    override def onDecodeSuccess[I](
        ctx: DecodeSuccessContext[F, I]
    )(implicit monad: MonadError[F], bodyListener: BodyListener[F, B]): F[ServerResponse[B]] =
      runLogic(ctx.serverEndpoint, ctx.i, ctx.request)

    private def runLogic[I, E, O](serverEndpoint: ServerEndpoint[I, E, O, _, F], i: I, request: ServerRequest): F[ServerResponse[B]] =
      serverEndpoint
        .logic(implicitly)(i)
        .flatMap {
          case Right(result) => responder(defaultSuccessStatusCode)(request, ValuedEndpointOutput(serverEndpoint.output, result))
          case Left(err)     => responder(defaultErrorStatusCode)(request, ValuedEndpointOutput(serverEndpoint.errorOutput, err))
        }

    override def onDecodeFailure(
        ctx: DecodeFailureContext
    )(implicit monad: MonadError[F], bodyListener: BodyListener[F, B]): F[Option[ServerResponse[B]]] =
      (None: Option[ServerResponse[B]]).unit(monad)
  }

  private def responder(defaultStatusCode: StatusCode): Responder[F, B] = new Responder[F, B] {
    override def apply[O](request: ServerRequest, output: ValuedEndpointOutput[O]): F[ServerResponse[B]] = {
      val outputValues =
        new EncodeOutputs(toResponseBody, request.acceptsContentTypes.getOrElse(Nil))
          .apply(output.output, ParamsAsAny(output.value), OutputValues.empty)
      val statusCode = outputValues.statusCode.getOrElse(defaultStatusCode)

      val headers = outputValues.headers
      outputValues.body match {
        case Some(bodyFromHeaders) => ServerResponse(statusCode, headers, Some(bodyFromHeaders(Headers(headers)))).unit
        case None                  => ServerResponse(statusCode, headers, None: Option[B]).unit
      }
    }
  }

  private val defaultSuccessStatusCode: StatusCode = StatusCode.Ok
  private val defaultErrorStatusCode: StatusCode = StatusCode.BadRequest
}<|MERGE_RESOLUTION|>--- conflicted
+++ resolved
@@ -12,14 +12,9 @@
 class ServerInterpreter[R, F[_], B, S](
     requestBody: RequestBody[F, S],
     toResponseBody: ToResponseBody[B, S],
-<<<<<<< HEAD
-    interceptors: List[Interceptor[F, B]]
-)(implicit monad: MonadError[F], bodyListener: BodyListener[F, B]) {
-=======
     interceptors: List[Interceptor[F, B]],
     deleteFile: SttpFile => F[Unit]
-)(implicit m: MonadError[F]) {
->>>>>>> fe6e0fa4
+)(implicit monad: MonadError[F], bodyListener: BodyListener[F, B]) {
   def apply[I, E, O](request: ServerRequest, se: ServerEndpoint[I, E, O, R, F]): F[Option[ServerResponse[B]]] =
     apply(request, List(se))
 
