package sttp.tapir.server.interpreter

import sttp.model.{Headers, StatusCode}
import sttp.monad.MonadError
import sttp.monad.syntax._
import sttp.tapir.internal.ParamsAsAny
import sttp.tapir.model.{ServerRequest, ServerResponse}
import sttp.tapir.server.ServerEndpoint
import sttp.tapir.server.interceptor.{EndpointInterceptor, ValuedEndpointOutput}
import sttp.tapir.{DecodeResult, Endpoint, EndpointIO, EndpointInput, EndpointOutput, StreamBodyIO}

class ServerInterpreter[R, F[_]: MonadError, B, S](
    request: ServerRequest,
    requestBody: RequestBody[F, S],
    toResponseBody: ToResponseBody[B, S],
    interceptors: List[EndpointInterceptor[F, B]]
) {
  def apply(ses: List[ServerEndpoint[_, _, _, R, F]]): F[Option[ServerResponse[B]]] =
    ses match {
      case Nil => (None: Option[ServerResponse[B]]).unit
      case se :: tail =>
        apply(se).flatMap {
          case None => apply(tail)
          case r    => r.unit
        }
    }

  def apply[I, E, O](se: ServerEndpoint[I, E, O, R, F]): F[Option[ServerResponse[B]]] = {
    def valueToResponse(i: I): F[ServerResponse[B]] = {
      se.logic(implicitly)(i)
        .map {
          case Right(result) => outputToResponse(defaultSuccessStatusCode, se.endpoint.output, result)
          case Left(err)     => outputToResponse(defaultErrorStatusCode, se.endpoint.errorOutput, err)
        }
    }

    val decodedBasicInputs = DecodeBasicInputs(se.endpoint.input, request)

    decodeBody(decodedBasicInputs).flatMap {
      case values: DecodeBasicInputsResult.Values =>
        InputValue(se.endpoint.input, values) match {
          case InputValueResult.Value(params, _) =>
            callInterceptorsOnDecodeSuccess(interceptors, se.endpoint, params.asAny.asInstanceOf[I], valueToResponse).map(Some(_))
          case InputValueResult.Failure(input, failure) =>
            callInterceptorsOnDecodeFailure(interceptors, se.endpoint, input, failure)
        }
      case DecodeBasicInputsResult.Failure(input, failure) => callInterceptorsOnDecodeFailure(interceptors, se.endpoint, input, failure)
    }
  }

  private def callInterceptorsOnDecodeSuccess[I](
      is: List[EndpointInterceptor[F, B]],
      endpoint: Endpoint[I, _, _, _],
      i: I,
      callLogic: I => F[ServerResponse[B]]
  ): F[ServerResponse[B]] = is match {
    case Nil => callLogic(i)
    case interpreter :: tail =>
      interpreter.onDecodeSuccess(
        request,
        endpoint,
        i,
        {
          case None                                      => callInterceptorsOnDecodeSuccess(tail, endpoint, i, callLogic)
          case Some(ValuedEndpointOutput(output, value)) => outputToResponse(defaultSuccessStatusCode, output, value).unit
        }
      )
  }

  private def callInterceptorsOnDecodeFailure(
      is: List[EndpointInterceptor[F, B]],
      endpoint: Endpoint[_, _, _, _],
      failingInput: EndpointInput[_],
      failure: DecodeResult.Failure
  ): F[Option[ServerResponse[B]]] = is match {
    case Nil => Option.empty[ServerResponse[B]].unit
    case interpreter :: tail =>
      interpreter.onDecodeFailure(
        request,
        endpoint,
        failure,
        failingInput,
        {
          case None => callInterceptorsOnDecodeFailure(tail, endpoint, failingInput, failure)
          case Some(ValuedEndpointOutput(output, value)) =>
            (Some(outputToResponse(defaultErrorStatusCode, output, value)): Option[ServerResponse[B]]).unit
        }
      )
  }

  private def decodeBody(result: DecodeBasicInputsResult): F[DecodeBasicInputsResult] =
    result match {
      case values: DecodeBasicInputsResult.Values =>
        values.bodyInputWithIndex match {
          case Some((Left(bodyInput @ EndpointIO.Body(_, codec, _)), _)) =>
            requestBody.toRaw(bodyInput.bodyType).map { v =>
              codec.decode(v) match {
                case DecodeResult.Value(bodyV)     => values.setBodyInputValue(bodyV)
                case failure: DecodeResult.Failure => DecodeBasicInputsResult.Failure(bodyInput, failure): DecodeBasicInputsResult
              }
            }

          case Some((Right(bodyInput @ EndpointIO.StreamBodyWrapper(StreamBodyIO(_, codec, _, _))), _)) =>
            (codec.decode(requestBody.toStream()) match {
              case DecodeResult.Value(bodyV)     => values.setBodyInputValue(bodyV)
              case failure: DecodeResult.Failure => DecodeBasicInputsResult.Failure(bodyInput, failure): DecodeBasicInputsResult
            }).unit

          case None => (values: DecodeBasicInputsResult).unit
        }
      case failure: DecodeBasicInputsResult.Failure => (failure: DecodeBasicInputsResult).unit
    }

  private def outputToResponse[O](defaultStatusCode: sttp.model.StatusCode, output: EndpointOutput[O], v: O): ServerResponse[B] = {
<<<<<<< HEAD
    val outputValues =
      new EncodeOutputs(rawToResponseBody, new ContentNegotiator(request.headers)).apply(output, ParamsAsAny(v), OutputValues.empty)
=======
    val outputValues = new EncodeOutputs(toResponseBody).apply(output, ParamsAsAny(v), OutputValues.empty)
>>>>>>> 1164ce72
    val statusCode = outputValues.statusCode.getOrElse(defaultStatusCode)

    val headers = outputValues.headers
    outputValues.body match {
      case Some(bodyFromHeaders) => ServerResponse(statusCode, headers, Some(bodyFromHeaders(Headers(headers))))
      case None                  => ServerResponse(statusCode, headers, None)
    }
  }

  private val defaultSuccessStatusCode: StatusCode = StatusCode.Ok
  private val defaultErrorStatusCode: StatusCode = StatusCode.BadRequest
}<|MERGE_RESOLUTION|>--- conflicted
+++ resolved
@@ -112,12 +112,8 @@
     }
 
   private def outputToResponse[O](defaultStatusCode: sttp.model.StatusCode, output: EndpointOutput[O], v: O): ServerResponse[B] = {
-<<<<<<< HEAD
     val outputValues =
-      new EncodeOutputs(rawToResponseBody, new ContentNegotiator(request.headers)).apply(output, ParamsAsAny(v), OutputValues.empty)
-=======
-    val outputValues = new EncodeOutputs(toResponseBody).apply(output, ParamsAsAny(v), OutputValues.empty)
->>>>>>> 1164ce72
+      new EncodeOutputs(toResponseBody, new ContentNegotiator(request.headers)).apply(output, ParamsAsAny(v), OutputValues.empty)
     val statusCode = outputValues.statusCode.getOrElse(defaultStatusCode)
 
     val headers = outputValues.headers
