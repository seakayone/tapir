--- conflicted
+++ resolved
@@ -12,13 +12,8 @@
     // given
     case class X(v: String)
     val e = new RuntimeException()
-<<<<<<< HEAD
     implicit val xCodec: Codec[String, X, TextPlain] = Codec.string.map(_ => throw e)(_.v)
-    val input = EndpointInput.Query[X]("x", implicitly, EndpointIO.Info(None, None, deprecated = false))
-=======
-    implicit val xCodec: PlainCodec[X] = Codec.stringPlainCodecUtf8.map(_ => throw e)(_.v)
     val input = EndpointInput.Query[X]("x", implicitly, EndpointIO.Info(None, Nil, deprecated = false))
->>>>>>> a281fcd8
 
     // when & then
     DecodeInputs(input, StubDecodeInputContext) shouldBe DecodeInputsResult.Failure(input, DecodeResult.Error("v", e))
