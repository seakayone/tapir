--- conflicted
+++ resolved
@@ -39,11 +39,7 @@
   val derevo = "0.13.0"
   val newtype = "0.4.4"
   val awsLambdaInterface = "2.1.1"
-<<<<<<< HEAD
-  val armeria = "1.17.0"
-=======
   val armeria = "1.17.1"
->>>>>>> 9908d4da
   val scalaJava8Compat = "1.0.2"
   val scalaCollectionCompat = "2.8.0"
   val fs2 = "3.2.10"
