object Versions {
<<<<<<< HEAD
  val http4s = "0.23.0-RC1"
  val catsEffect = "3.0.2"
  val circe = "0.13.0"
  val circeYaml = "0.13.1"
  val sttp = "3.3.5"
=======
  val http4s = "0.22.0-RC1"
  val catsEffect = "2.5.1"
  val circe = "0.14.1"
  val circeYaml = "0.14.0"
  val sttp = "3.3.9"
>>>>>>> 0c69aab9
  val sttpModel = "1.4.7"
  val sttpShared = "1.2.5"
  val akkaHttp = "10.2.4"
  val akkaStreams = "2.6.15"
  val swaggerUi = "3.51.1"
  val upickle = "1.4.0"
  val playJson = "2.9.2"
  val finatra = "21.2.0"
  val catbird = "21.2.0"
  val json4s = "4.0.1"
  val sprayJson = "1.3.6"
  val scalaCheck = "1.15.4"
  val scalaTest = "3.2.9"
<<<<<<< HEAD
  val scalaTestPlusScalaCheck = "3.2.2.0"
  val refined = "0.9.25"
  val enumeratum = "1.6.1"
  val zio = "1.0.7"
  val zioInteropCats = "3.0.2.0"
  val zioJson = "0.1.4"
=======
  val scalaTestPlusScalaCheck = "3.2.9.0"
  val refined = "0.9.26"
  val enumeratum = "1.7.0"
  val zio = "1.0.9"
  val zioInteropCats = "2.5.1.0"
  val zioJson = "0.1.5"
>>>>>>> 0c69aab9
  val playClient = "2.1.3"
  val playServer = "2.8.7"
  val tethys = "0.24.0"
  val vertx = "4.1.1"
  val jsScalaJavaTime = "2.3.0"
  val jwtScala = "5.0.0"
  val derevo = "0.12.6"
  val newtype = "0.4.4"
  val awsLambdaInterface = "1.1.0"
}<|MERGE_RESOLUTION|>--- conflicted
+++ resolved
@@ -1,17 +1,9 @@
 object Versions {
-<<<<<<< HEAD
   val http4s = "0.23.0-RC1"
   val catsEffect = "3.0.2"
-  val circe = "0.13.0"
-  val circeYaml = "0.13.1"
-  val sttp = "3.3.5"
-=======
-  val http4s = "0.22.0-RC1"
-  val catsEffect = "2.5.1"
   val circe = "0.14.1"
   val circeYaml = "0.14.0"
   val sttp = "3.3.9"
->>>>>>> 0c69aab9
   val sttpModel = "1.4.7"
   val sttpShared = "1.2.5"
   val akkaHttp = "10.2.4"
@@ -25,21 +17,12 @@
   val sprayJson = "1.3.6"
   val scalaCheck = "1.15.4"
   val scalaTest = "3.2.9"
-<<<<<<< HEAD
-  val scalaTestPlusScalaCheck = "3.2.2.0"
-  val refined = "0.9.25"
-  val enumeratum = "1.6.1"
-  val zio = "1.0.7"
-  val zioInteropCats = "3.0.2.0"
-  val zioJson = "0.1.4"
-=======
   val scalaTestPlusScalaCheck = "3.2.9.0"
   val refined = "0.9.26"
   val enumeratum = "1.7.0"
   val zio = "1.0.9"
-  val zioInteropCats = "2.5.1.0"
+  val zioInteropCats = "3.0.2.0"
   val zioJson = "0.1.5"
->>>>>>> 0c69aab9
   val playClient = "2.1.3"
   val playServer = "2.8.7"
   val tethys = "0.24.0"
