--- conflicted
+++ resolved
@@ -13,13 +13,8 @@
   val circe = "0.12.2"
   val circeYaml = "0.11.0-M1"
   val akkaHttp = "10.1.10"
-<<<<<<< HEAD
-  val akkaStreams = "2.5.25"
-  val swaggerUi = "3.23.11"
-=======
   val akkaStreams = "2.5.26"
   val swaggerUi = "3.23.8"
->>>>>>> 54cc15f1
   val upickle = "0.8.0"
   val playJson = "2.7.4"
   val silencer = "1.4.4"
