--- conflicted
+++ resolved
@@ -5,13 +5,8 @@
   val circeYaml = "0.14.1"
   val sttp = "3.4.1"
   val sttpModel = "1.4.22"
-<<<<<<< HEAD
   val sttpShared = "1.3.2"
-  val akkaHttp = "10.2.7"
-=======
-  val sttpShared = "1.3.1"
   val akkaHttp = "10.2.8"
->>>>>>> 4cf468d9
   val akkaStreams = "2.6.18"
   val swaggerUi = "4.5.0"
   val upickle = "1.5.0"
