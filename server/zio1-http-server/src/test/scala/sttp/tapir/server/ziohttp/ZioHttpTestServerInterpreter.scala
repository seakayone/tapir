package sttp.tapir.server.ziohttp

import cats.data.NonEmptyList
import cats.effect.{IO, Resource}
import sttp.capabilities.zio.ZioStreams
import sttp.tapir.server.ServerEndpoint
import sttp.tapir.server.tests.TestServerInterpreter
import sttp.tapir.tests.Port
import zhttp.http._
import zhttp.service.{EventLoopGroup, Server, ServerChannelFactory}
import zio._
import zio.interop.catz._

class ZioHttpTestServerInterpreter(nettyDeps: EventLoopGroup with ServerChannelFactory)
    extends TestServerInterpreter[Task, ZioStreams, ZioHttpServerOptions[Any], Http[Any, Throwable, Request, Response]] {

  override def route(es: List[ServerEndpoint[ZioStreams, Task]], interceptors: Interceptors): Http[Any, Throwable, Request, Response] = {
    val serverOptions: ZioHttpServerOptions[Any] = interceptors(ZioHttpServerOptions.customiseInterceptors).options
    ZioHttpInterpreter(serverOptions).toHttp(es)
  }

  override def server(routes: NonEmptyList[Http[Any, Throwable, Request, Response]]): Resource[IO, Port] = {
<<<<<<< HEAD
    implicit val r: Runtime[ZEnv] = Runtime.default
    val server: Server[Any, Throwable] = Server.app(routes.toList.reduce(_ ++ _)) ++ Server.maxRequestSize(10000000)
=======
    implicit val r: Runtime[Any] = Runtime.default
    val server: Server[Any, Throwable] = Server.app(routes.toList.reduce(_ ++ _))
>>>>>>> f4313568
    Server
      .make(server ++ Server.port(0))
      .provide(nettyDeps)
      .map(_.port)
      .toResource[IO]
  }
}<|MERGE_RESOLUTION|>--- conflicted
+++ resolved
@@ -20,13 +20,8 @@
   }
 
   override def server(routes: NonEmptyList[Http[Any, Throwable, Request, Response]]): Resource[IO, Port] = {
-<<<<<<< HEAD
-    implicit val r: Runtime[ZEnv] = Runtime.default
-    val server: Server[Any, Throwable] = Server.app(routes.toList.reduce(_ ++ _)) ++ Server.maxRequestSize(10000000)
-=======
     implicit val r: Runtime[Any] = Runtime.default
     val server: Server[Any, Throwable] = Server.app(routes.toList.reduce(_ ++ _))
->>>>>>> f4313568
     Server
       .make(server ++ Server.port(0))
       .provide(nettyDeps)
