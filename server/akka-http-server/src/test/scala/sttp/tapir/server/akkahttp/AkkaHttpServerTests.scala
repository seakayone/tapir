--- conflicted
+++ resolved
@@ -50,11 +50,7 @@
   }
 
   override def server(routes: NonEmptyList[Route], port: Port): Resource[IO, Unit] = {
-<<<<<<< HEAD
-    val bind = IO.fromFuture(IO(Http().newServerAt("localhost", port).bindFlow(routes.toList.reduce(_ ~ _))))
-=======
     val bind = IO.fromFuture(IO(Http().bindAndHandle(concat(routes.toList :_*), "localhost", port)))
->>>>>>> 99154476
     Resource.make(bind)(binding => IO.fromFuture(IO(binding.unbind())).void).void
   }
 
