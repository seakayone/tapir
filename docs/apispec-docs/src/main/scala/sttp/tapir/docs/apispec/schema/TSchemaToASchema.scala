package sttp.tapir.docs.apispec.schema

import sttp.tapir.SchemaType.SObjectInfo
import sttp.tapir.apispec.{ReferenceOr, Schema => ASchema, _}
import sttp.tapir.docs.apispec.ValidatorUtil.asPrimitiveValidators
import sttp.tapir.docs.apispec.{exampleValue, rawToString}
import sttp.tapir.internal.IterableToListMap
import sttp.tapir.{Validator, Schema => TSchema, SchemaType => TSchemaType}

/** Converts a tapir schema to an OpenAPI/AsyncAPI schema, using the given map to resolve references. */
private[schema] class TSchemaToASchema(
    objectToSchemaReference: ObjectToSchemaReference,
    enumsToComponent: Boolean
) {
  def apply(schema: TSchema[_]): ReferenceOr[ASchema] = {
    val result = schema.schemaType match {
      case TSchemaType.SInteger() => Right(ASchema(SchemaType.Integer))
      case TSchemaType.SNumber()  => Right(ASchema(SchemaType.Number))
      case TSchemaType.SBoolean() => Right(ASchema(SchemaType.Boolean))
      case TSchemaType.SString()  => Right(ASchema(SchemaType.String))
      case p @ TSchemaType.SProduct(_, fields) =>
        Right(
          ASchema(SchemaType.Object).copy(
<<<<<<< HEAD
            required = p.required.map(_.encodedName).toList,
            properties = fields.map {
              case (fieldName, TSchema(s: TSchemaType.SObject, _, _, _, _, _, _, _)) =>
                fieldName.encodedName -> Left(objectToSchemaReference.map(s.info))
              case (fieldName, TSchema(_: TSchemaType.SString.type, _, _, _, _, _, _, _: Validator.Enum[_])) if enumsToComponent =>
                fieldName.encodedName -> Left(objectToSchemaReference.map(SObjectInfo(fieldName.name.capitalize)))
              case (fieldName, fieldSchema) =>
                fieldName.encodedName -> apply(fieldSchema)
=======
            required = p.required.map(_.encodedName),
            properties = fields.map { f =>
              f.schema match {
                case TSchema(s: TSchemaType.SObject[_], _, _, _, _, _, _, _) =>
                  f.name.encodedName -> Left(objectToSchemaReference.map(s.info))
                case fieldSchema =>
                  f.name.encodedName -> apply(fieldSchema)
              }
>>>>>>> d2310cc0
            }.toListMap
          )
        )
      case TSchemaType.SArray(TSchema(el: TSchemaType.SObject[_], _, _, _, _, _, _, _)) =>
        Right(ASchema(SchemaType.Array).copy(items = Some(Left(objectToSchemaReference.map(el.info)))))
      case TSchemaType.SArray(el) =>
        Right(ASchema(SchemaType.Array).copy(items = Some(apply(el))))
      case TSchemaType.SOption(el)    => apply(el)
      case TSchemaType.SBinary()      => Right(ASchema(SchemaType.String).copy(format = SchemaFormat.Binary))
      case TSchemaType.SDate()        => Right(ASchema(SchemaType.String).copy(format = SchemaFormat.Date))
      case TSchemaType.SDateTime()    => Right(ASchema(SchemaType.String).copy(format = SchemaFormat.DateTime))
      case TSchemaType.SRef(fullName) => Left(objectToSchemaReference.map(fullName))
      case TSchemaType.SCoproduct(_, schemas, d) =>
        Right(
          ASchema.apply(
            schemas.values.toList.collect { case TSchema(s: TSchemaType.SProduct[_], _, _, _, _, _, _, _) =>
              Left(objectToSchemaReference.map(s.info))
            },
            d.map(tDiscriminatorToADiscriminator)
          )
        )
      case TSchemaType.SOpenProduct(_, valueSchema) =>
        Right(
          ASchema(SchemaType.Object).copy(
            required = List.empty,
            additionalProperties = Some(valueSchema.schemaType match {
              case so: TSchemaType.SObject[_] => Left(objectToSchemaReference.map(so.info))
              case _                          => apply(valueSchema)
            })
          )
        )
    }

    val primitiveValidators = asPrimitiveValidators(schema.validator)
    val wholeNumbers = schema.schemaType match {
      case TSchemaType.SInteger() => true
      case _                      => false
    }

    result
      .map(addMetadata(_, schema))
      .map(addConstraints(_, primitiveValidators, wholeNumbers))
  }

  private def addMetadata(oschema: ASchema, tschema: TSchema[_]): ASchema = {
    oschema.copy(
      description = tschema.description.orElse(oschema.description),
      default = tschema.default.flatMap { case (_, raw) => raw.flatMap(r => exampleValue(tschema, r)) }.orElse(oschema.default),
      example = tschema.encodedExample.flatMap(exampleValue(tschema, _)).orElse(oschema.example),
      format = tschema.format.orElse(oschema.format),
      deprecated = (if (tschema.deprecated) Some(true) else None).orElse(oschema.deprecated)
    )
  }

  private def addConstraints(
      oschema: ASchema,
      vs: Seq[Validator.Primitive[_]],
      wholeNumbers: Boolean
  ): ASchema = vs.foldLeft(oschema)(addConstraints(_, _, wholeNumbers))

  private def addConstraints(oschema: ASchema, v: Validator.Primitive[_], wholeNumbers: Boolean): ASchema = {
    v match {
      case m @ Validator.Min(v, exclusive) =>
        oschema.copy(
          minimum = Some(toBigDecimal(v, m.valueIsNumeric, wholeNumbers)),
          exclusiveMinimum = Option(exclusive).filter(identity)
        )
      case m @ Validator.Max(v, exclusive) =>
        oschema.copy(
          maximum = Some(toBigDecimal(v, m.valueIsNumeric, wholeNumbers)),
          exclusiveMaximum = Option(exclusive).filter(identity)
        )
      case Validator.Pattern(value)   => oschema.copy(pattern = Some(value))
      case Validator.MinLength(value) => oschema.copy(minLength = Some(value))
      case Validator.MaxLength(value) => oschema.copy(maxLength = Some(value))
      case Validator.MinSize(value)   => oschema.copy(minItems = Some(value))
      case Validator.MaxSize(value)   => oschema.copy(maxItems = Some(value))
      case Validator.Enum(_, None)    => oschema
      case Validator.Enum(v, Some(encode)) =>
        val values = v.flatMap(x => encode(x).map(rawToString))
        oschema.copy(enum = if (values.nonEmpty) Some(values) else None)
    }
  }

  private def toBigDecimal[N](v: N, vIsNumeric: Numeric[N], wholeNumber: Boolean): BigDecimal = {
    if (wholeNumber) BigDecimal(vIsNumeric.toLong(v)) else BigDecimal(vIsNumeric.toDouble(v))
  }

  private def tDiscriminatorToADiscriminator(discriminator: TSchemaType.SDiscriminator): Discriminator = {
    val schemas = Some(
      discriminator.mapping.map { case (k, TSchemaType.SRef(fullName)) =>
        k -> objectToSchemaReference.map(fullName).$ref
      }.toListMap
    )
    Discriminator(discriminator.name.encodedName, schemas)
  }
}<|MERGE_RESOLUTION|>--- conflicted
+++ resolved
@@ -21,25 +21,16 @@
       case p @ TSchemaType.SProduct(_, fields) =>
         Right(
           ASchema(SchemaType.Object).copy(
-<<<<<<< HEAD
-            required = p.required.map(_.encodedName).toList,
-            properties = fields.map {
-              case (fieldName, TSchema(s: TSchemaType.SObject, _, _, _, _, _, _, _)) =>
-                fieldName.encodedName -> Left(objectToSchemaReference.map(s.info))
-              case (fieldName, TSchema(_: TSchemaType.SString.type, _, _, _, _, _, _, _: Validator.Enum[_])) if enumsToComponent =>
-                fieldName.encodedName -> Left(objectToSchemaReference.map(SObjectInfo(fieldName.name.capitalize)))
-              case (fieldName, fieldSchema) =>
-                fieldName.encodedName -> apply(fieldSchema)
-=======
             required = p.required.map(_.encodedName),
             properties = fields.map { f =>
               f.schema match {
                 case TSchema(s: TSchemaType.SObject[_], _, _, _, _, _, _, _) =>
                   f.name.encodedName -> Left(objectToSchemaReference.map(s.info))
+                case (fieldName, TSchema(_: TSchemaType.SString.type, _, _, _, _, _, _, _: Validator.Enum[_])) if enumsToComponent =>
+                  fieldName.encodedName -> Left(objectToSchemaReference.map(SObjectInfo(fieldName.name.capitalize)))
                 case fieldSchema =>
                   f.name.encodedName -> apply(fieldSchema)
               }
->>>>>>> d2310cc0
             }.toListMap
           )
         )
