--- conflicted
+++ resolved
@@ -632,22 +632,14 @@
 
   test("support example of list and not-list types") {
     val expectedYaml = loadYaml("expected_examples_of_list_and_not_list_types.yml")
-<<<<<<< HEAD
-    val actualYaml = endpoint.post
-      .in(query[List[String]]("friends").example(List("bob", "alice")))
-      .in(query[String]("current-person").example("alan").default("tom"))
-      .in(jsonBody[Person].example(Person("bob", 23)))
-      .toOpenAPI(Info("Entities", "1.0"))
-=======
     val actualYaml = OpenAPIDocsInterpreter
       .toOpenAPI(
         endpoint.post
           .in(query[List[String]]("friends").example(List("bob", "alice")))
-          .in(query[String]("current-person").example("alan"))
+          .in(query[String]("current-person").example("alan").default("tom"))
           .in(jsonBody[Person].example(Person("bob", 23))),
         Info("Entities", "1.0")
       )
->>>>>>> add27479
       .toYaml
 
     val actualYamlNoIndent = noIndentation(actualYaml)
