package sttp.tapir.docs.asyncapi

import sttp.model.Method
import sttp.tapir.EndpointOutput.WebSocketBodyWrapper
import sttp.tapir.apispec.{Reference, ReferenceOr, Tag, Schema => ASchema, SchemaType => ASchemaType}
import sttp.tapir.asyncapi._
import sttp.tapir.docs.apispec.DocsExtensionAttribute.{RichEndpointIOInfo, RichEndpointInfo}
import sttp.tapir.docs.apispec.namedPathComponents
import sttp.tapir.docs.apispec.schema.Schemas
import sttp.tapir.internal.{IterableToListMap, RichEndpoint}
import sttp.tapir.{AnyEndpoint, Codec, CodecFormat, EndpointIO, EndpointInput}

import scala.collection.immutable.ListMap

private[asyncapi] class EndpointToAsyncAPIWebSocketChannel(
    schemas: Schemas,
    codecToMessageKey: Map[Codec[_, _, _ <: CodecFormat], MessageKey],
    options: AsyncAPIDocsOptions
) {
  def apply(
      e: AnyEndpoint,
      ws: WebSocketBodyWrapper[_, _]
  ): (String, ChannelItem) = {
    val inputs = e.asVectorOfBasicInputs(includeAuth = false)
    val pathComponents = namedPathComponents(inputs)
    val method = e.method.getOrElse(Method.GET)

    val queryInputs = inputs.collect { case EndpointInput.Query(name, codec, info) => addMetaDataFromInfo(name, codec, info) }
    val headerInputs = inputs.collect { case EndpointIO.Header(name, codec, info) => addMetaDataFromInfo(name, codec, info) }

    val channelItem = ChannelItem(
      e.info.summary.orElse(e.info.description).orElse(ws.info.description),
      Some(endpointToOperation(options.subscribeOperationId(pathComponents, e), e, ws.wrapped.responses, ws.wrapped.responsesInfo)),
      Some(endpointToOperation(options.publishOperationId(pathComponents, e), e, ws.wrapped.requests, ws.wrapped.requestsInfo)),
      parameters(inputs),
      List(WebSocketChannelBinding(method.method, objectSchemaFromFields(queryInputs), objectSchemaFromFields(headerInputs), None)),
      DocsExtensions.fromIterable(e.info.docsExtensions)
    )

<<<<<<< HEAD
    (e.renderPathTemplate(renderQueryParam = None, includeAuth = false, showNoPathAs = "/", showPathsAs = None), channelItem)
=======
    (e.showPathTemplate(showQueryParam = None, includeAuth = false), channelItem)
>>>>>>> 9d78e0c6
  }

  private def addMetaDataFromInfo(
      name: String,
      codec: Codec[_, _, _ <: CodecFormat],
      info: EndpointIO.Info[_]
  ): ((String, Codec[_, _, _ <: CodecFormat]), Either[Reference, ASchema]) = {
    val schemaRef = schemas(codec)
    schemaRef match {
      case Right(schema) =>
        val schemaWithDescription = if (schema.description.isEmpty) schemaRef.map(_.copy(description = info.description)) else schemaRef
        val schemaWithDeprecation =
          if (schema.deprecated.isEmpty && info.deprecated) schemaWithDescription.map(_.copy(deprecated = Some(info.deprecated)))
          else schemaWithDescription
        (name, codec) -> schemaWithDeprecation
      case _ => (name, codec) -> schemaRef
    }
  }

  private def parameters(inputs: Vector[EndpointInput.Basic[_]]): ListMap[String, ReferenceOr[Parameter]] = {
    inputs.collect { case EndpointInput.PathCapture(Some(name), codec, info) =>
      name -> Right(Parameter(info.description, schemas(codec).toOption, None, DocsExtensions.fromIterable(info.docsExtensions)))
    }.toListMap
  }

  private def endpointToOperation(
      id: String,
      e: AnyEndpoint,
      codec: Codec[_, _, _ <: CodecFormat],
      operationInfo: EndpointIO.Info[_]
  ): Operation = {
    Operation(
      Some(id),
      e.info.summary,
      e.info.description,
      e.info.tags.map(Tag(_)).toList,
      None,
      Nil,
      Nil,
      codecToMessageKey.get(codec).map(mk => Left(Reference.to("#/components/messages/", mk))),
      DocsExtensions.fromIterable(operationInfo.docsExtensions)
    )
  }

  private def objectSchemaFromFields(fields: Vector[((String, Codec[_, _, _ <: CodecFormat]), ReferenceOr[ASchema])]): Option[ASchema] = {
    if (fields.isEmpty) None
    else
      Some {
        ASchema(
          `type` = Some(ASchemaType.Object),
          required = fields.collect { case ((name, codec), _) if !codec.schema.isOptional => name }.toList,
          properties = fields.map { case ((name, _), schema) => name -> schema }.toListMap
        )
      }
  }
}<|MERGE_RESOLUTION|>--- conflicted
+++ resolved
@@ -37,11 +37,7 @@
       DocsExtensions.fromIterable(e.info.docsExtensions)
     )
 
-<<<<<<< HEAD
-    (e.renderPathTemplate(renderQueryParam = None, includeAuth = false, showNoPathAs = "/", showPathsAs = None), channelItem)
-=======
-    (e.showPathTemplate(showQueryParam = None, includeAuth = false), channelItem)
->>>>>>> 9d78e0c6
+    (e.showPathTemplate(showQueryParam = None, includeAuth = false, showNoPathAs = "/", showPathsAs = None), channelItem)
   }
 
   private def addMetaDataFromInfo(
