package tapir.openapi

import tapir.openapi.OpenAPI.{ReferenceOr, SecurityRequirement}

import scala.collection.immutable.ListMap

case class OpenAPI(
    openapi: String = "3.0.1",
    info: Info,
    tags: List[Tag],
    servers: List[Server],
    paths: ListMap[String, PathItem],
    components: Option[Components],
    security: List[SecurityRequirement]
) {

  def addPathItem(path: String, pathItem: PathItem): OpenAPI = {
    val pathItem2 = paths.get(path) match {
      case None           => pathItem
      case Some(existing) => existing.mergeWith(pathItem)
    }

    copy(paths = paths + (path -> pathItem2))
  }

  def servers(s: List[Server]): OpenAPI = copy(servers = s)

  def tags(t: List[Tag]): OpenAPI = copy(tags = t)
}

object OpenAPI {
  type ReferenceOr[T] = Either[Reference, T]
  // using a Vector instead of a List, as empty Lists are always encoded as nulls
  // here, we need them encoded as an empty array
  type SecurityRequirement = ListMap[String, Vector[String]]
}

case class Tag(name: String, description: Option[String] = None, externalDocs: Option[ExternalDocumentation] = None)

case class ExternalDocumentation(url: String, description: Option[String] = None)

case class Info(
    title: String,
    version: String,
    description: Option[String] = None,
    termsOfService: Option[String] = None,
    contact: Option[Contact] = None,
    license: Option[License] = None
)

case class Contact(name: Option[String], email: Option[String], url: Option[String])
case class License(name: String, url: Option[String])

// todo: variables
case class Server(
    url: String,
    description: Option[String]
)

// todo: responses, parameters, examples, requestBodies, headers, links, callbacks
case class Components(
    schemas: ListMap[String, ReferenceOr[Schema]],
    securitySchemes: ListMap[String, ReferenceOr[SecurityScheme]]
)

// todo: $ref
case class PathItem(
    summary: Option[String],
    description: Option[String],
    get: Option[Operation],
    put: Option[Operation],
    post: Option[Operation],
    delete: Option[Operation],
    options: Option[Operation],
    head: Option[Operation],
    patch: Option[Operation],
    trace: Option[Operation],
    servers: List[Server],
    parameters: List[ReferenceOr[Parameter]]
) {
  def mergeWith(other: PathItem): PathItem = {
    PathItem(
      None,
      None,
      get = get.orElse(other.get),
      put = put.orElse(other.put),
      post = post.orElse(other.post),
      delete = delete.orElse(other.delete),
      options = options.orElse(other.options),
      head = head.orElse(other.head),
      patch = patch.orElse(other.patch),
      trace = trace.orElse(other.trace),
      servers = List.empty,
      parameters = List.empty
    )
  }
}

// todo: external docs, callbacks, security
case class Operation(
    tags: List[String],
    summary: Option[String],
    description: Option[String],
    operationId: String,
    parameters: List[ReferenceOr[Parameter]],
    requestBody: Option[ReferenceOr[RequestBody]],
    responses: ListMap[ResponsesKey, ReferenceOr[Response]],
    deprecated: Option[Boolean],
    security: List[SecurityRequirement],
    servers: List[Server]
)

case class Parameter(
    name: String,
    in: ParameterIn.ParameterIn,
    description: Option[String],
    required: Option[Boolean],
    deprecated: Option[Boolean],
    allowEmptyValue: Option[Boolean],
    style: Option[ParameterStyle.ParameterStyle],
    explode: Option[Boolean],
    allowReserved: Option[Boolean],
    schema: ReferenceOr[Schema],
    example: Option[ExampleValue],
    examples: ListMap[String, ReferenceOr[Example]],
    content: ListMap[String, MediaType]
)

object ParameterIn extends Enumeration {
  type ParameterIn = Value

  val Query = Value("query")
  val Header = Value("header")
  val Path = Value("path")
  val Cookie = Value("cookie")
}

object ParameterStyle extends Enumeration {
  type ParameterStyle = Value

  val Simple = Value("simple")
  val Form = Value("form")
  val Matrix = Value("matrix")
  val Label = Value("label")
  val SpaceDelimited = Value("spaceDelimited")
  val PipeDelimited = Value("pipeDelimited")
  val DeepObject = Value("deepObject")
}

case class RequestBody(description: Option[String], content: ListMap[String, MediaType], required: Option[Boolean])

case class MediaType(
    schema: Option[ReferenceOr[Schema]],
    example: Option[ExampleValue],
    examples: ListMap[String, ReferenceOr[Example]],
    encoding: ListMap[String, Encoding]
)

case class Encoding(
    contentType: Option[String],
    headers: ListMap[String, ReferenceOr[Header]],
    style: Option[ParameterStyle.ParameterStyle],
    explode: Option[Boolean],
    allowReserved: Option[Boolean]
)

sealed trait ResponsesKey
case object ResponsesDefaultKey extends ResponsesKey
case class ResponsesCodeKey(code: Int) extends ResponsesKey

// todo: links
case class Response(description: String, headers: ListMap[String, ReferenceOr[Header]], content: ListMap[String, MediaType])

case class Example(summary: Option[String], description: Option[String], value: Option[ExampleValue], externalValue: Option[String])

case class Header(
    description: Option[String],
    required: Option[Boolean],
    deprecated: Option[Boolean],
    allowEmptyValue: Option[Boolean],
    style: Option[ParameterStyle.ParameterStyle],
    explode: Option[Boolean],
    allowReserved: Option[Boolean],
    schema: Option[ReferenceOr[Schema]],
    example: Option[ExampleValue],
    examples: ListMap[String, ReferenceOr[Example]],
    content: ListMap[String, MediaType]
)

case class Reference($ref: String)

// todo: discriminator, xml, json-schema properties
case class Schema(
<<<<<<< HEAD
    title: Option[String],
    required: List[String],
    `type`: Option[SchemaType.SchemaType],
    items: Option[ReferenceOr[Schema]],
    properties: ListMap[String, ReferenceOr[Schema]],
    description: Option[String],
    format: Option[SchemaFormat.SchemaFormat],
    default: Option[ExampleValue],
    nullable: Option[Boolean],
    readOnly: Option[Boolean],
    writeOnly: Option[Boolean],
    example: Option[ExampleValue],
    deprecated: Option[Boolean],
    oneOf: Option[List[ReferenceOr[Schema]]],
    discriminator: Option[Discriminator],
    pattern: Option[String],
    minimum: Option[Int],
    minSize: Option[Int]
=======
    title: Option[String] = None,
    required: List[String] = List.empty,
    `type`: Option[SchemaType.SchemaType] = None,
    items: Option[ReferenceOr[Schema]] = None,
    properties: ListMap[String, ReferenceOr[Schema]] = ListMap.empty,
    description: Option[String] = None,
    format: Option[SchemaFormat.SchemaFormat] = None,
    default: Option[ExampleValue] = None,
    nullable: Option[Boolean] = None,
    readOnly: Option[Boolean] = None,
    writeOnly: Option[Boolean] = None,
    example: Option[ExampleValue] = None,
    deprecated: Option[Boolean] = None,
    oneOf: Option[List[ReferenceOr[Schema]]] = None,
    discriminator: Option[Discriminator] = None,
    additionalProperties: Option[ReferenceOr[Schema]] = None
>>>>>>> 3b8791d6
)

case class Discriminator(propertyName: String, mapping: Option[ListMap[String, String]])

object Schema {
<<<<<<< HEAD
  def apply(`type`: SchemaType.SchemaType): Schema =
    Schema(
      None,
      List.empty,
      Some(`type`),
      None,
      ListMap.empty,
      None,
      None,
      None,
      None,
      None,
      None,
      None,
      None,
      None,
      None,
      None,
      None,
      None
    )

  def apply(references: List[ReferenceOr[Schema]], discriminator: Option[Discriminator]): Schema =
    Schema(
      None,
      List.empty,
      None,
      None,
      ListMap.empty,
      None,
      None,
      None,
      None,
      None,
      None,
      None,
      None,
      Some(references),
      discriminator,
      None,
      None,
      None
    )
=======
  def apply(`type`: SchemaType.SchemaType): Schema = new Schema(`type` = Some(`type`))

  def apply(references: List[ReferenceOr[Schema]], discriminator: Option[Discriminator]): Schema =
    new Schema(oneOf = Some(references), discriminator = discriminator)
>>>>>>> 3b8791d6
}

object SchemaType extends Enumeration {
  type SchemaType = Value

  val Boolean = Value("boolean")
  val Object = Value("object")
  val Array = Value("array")
  val Number = Value("number")
  val String = Value("string")
  val Integer = Value("integer")
}

object SchemaFormat extends Enumeration {
  type SchemaFormat = Value

  val Int32 = Value("int32")
  val Int64 = Value("int64")
  val Float = Value("float")
  val Double = Value("double")
  val Byte = Value("byte")
  val Binary = Value("binary")
  val Date = Value("date")
  val DateTime = Value("date-time")
  val Password = Value("password")
}

case class ExampleValue(value: String)

case class SecurityScheme(
    `type`: String,
    description: Option[String],
    name: Option[String],
    in: Option[String],
    scheme: Option[String],
    bearerFormat: Option[String],
    flows: Option[OAuthFlows],
    openIdConnectUrl: Option[String]
)

case class OAuthFlows(
    `implicit`: Option[OAuthFlow] = None,
    password: Option[OAuthFlow] = None,
    clientCredentials: Option[OAuthFlow] = None,
    authorizationCode: Option[OAuthFlow] = None
)

case class OAuthFlow(authorizationUrl: String, tokenUrl: String, refreshUrl: Option[String], scopes: ListMap[String, String])<|MERGE_RESOLUTION|>--- conflicted
+++ resolved
@@ -191,26 +191,6 @@
 
 // todo: discriminator, xml, json-schema properties
 case class Schema(
-<<<<<<< HEAD
-    title: Option[String],
-    required: List[String],
-    `type`: Option[SchemaType.SchemaType],
-    items: Option[ReferenceOr[Schema]],
-    properties: ListMap[String, ReferenceOr[Schema]],
-    description: Option[String],
-    format: Option[SchemaFormat.SchemaFormat],
-    default: Option[ExampleValue],
-    nullable: Option[Boolean],
-    readOnly: Option[Boolean],
-    writeOnly: Option[Boolean],
-    example: Option[ExampleValue],
-    deprecated: Option[Boolean],
-    oneOf: Option[List[ReferenceOr[Schema]]],
-    discriminator: Option[Discriminator],
-    pattern: Option[String],
-    minimum: Option[Int],
-    minSize: Option[Int]
-=======
     title: Option[String] = None,
     required: List[String] = List.empty,
     `type`: Option[SchemaType.SchemaType] = None,
@@ -226,63 +206,19 @@
     deprecated: Option[Boolean] = None,
     oneOf: Option[List[ReferenceOr[Schema]]] = None,
     discriminator: Option[Discriminator] = None,
-    additionalProperties: Option[ReferenceOr[Schema]] = None
->>>>>>> 3b8791d6
+    additionalProperties: Option[ReferenceOr[Schema]] = None,
+    pattern: Option[String] = None,
+    minimum: Option[Int] = None,
+    minSize: Option[Int] = None
 )
 
 case class Discriminator(propertyName: String, mapping: Option[ListMap[String, String]])
 
 object Schema {
-<<<<<<< HEAD
-  def apply(`type`: SchemaType.SchemaType): Schema =
-    Schema(
-      None,
-      List.empty,
-      Some(`type`),
-      None,
-      ListMap.empty,
-      None,
-      None,
-      None,
-      None,
-      None,
-      None,
-      None,
-      None,
-      None,
-      None,
-      None,
-      None,
-      None
-    )
-
-  def apply(references: List[ReferenceOr[Schema]], discriminator: Option[Discriminator]): Schema =
-    Schema(
-      None,
-      List.empty,
-      None,
-      None,
-      ListMap.empty,
-      None,
-      None,
-      None,
-      None,
-      None,
-      None,
-      None,
-      None,
-      Some(references),
-      discriminator,
-      None,
-      None,
-      None
-    )
-=======
   def apply(`type`: SchemaType.SchemaType): Schema = new Schema(`type` = Some(`type`))
 
   def apply(references: List[ReferenceOr[Schema]], discriminator: Option[Discriminator]): Schema =
     new Schema(oneOf = Some(references), discriminator = discriminator)
->>>>>>> 3b8791d6
 }
 
 object SchemaType extends Enumeration {
